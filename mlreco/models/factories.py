--- conflicted
+++ resolved
@@ -10,16 +10,11 @@
     from . import full_edge_gnn
     from . import iter_edge_gnn
     from . import chain_gnn
-<<<<<<< HEAD
     #from . import mst_gnn
     from . import cluster_edge_gnn
     from . import cluster_dir_gnn
-    
-    
-=======
     from . import uresnet_clustering
 
->>>>>>> 166dfd39
     # Make some models available (not all of them, e.g. PPN is not standalone)
     models = {
         # Regular UResNet + PPN
