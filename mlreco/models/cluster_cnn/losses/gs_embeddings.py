import torch
import torch.nn as nn
import torch.nn.functional as F
from torch.autograd import Variable
import numpy as np
import sparseconvnet as scn

from .lovasz import mean, lovasz_hinge_flat, StableBCELoss, iou_binary
from .misc import *
from collections import defaultdict
from torch_scatter import scatter_mean

class WeightedEdgeLoss(nn.Module):

    def __init__(self, loss_type='BCE', reduction='mean', invert=False):
        super(WeightedEdgeLoss, self).__init__()
        self.reduction = reduction
        if loss_type == 'BCE':
            self.loss_fn = F.binary_cross_entropy_with_logits
        elif loss_type == 'LogDice':
            self.loss_fn = BinaryCELogDiceLoss()
        else:
            self.loss_fn = F.binary_cross_entropy_with_logits

        self.invert = invert

    def forward(self, logits, targets):
        if self.invert:
            y = (targets < 0.5).float()
        device = logits.device
        weight = torch.ones(y.shape[0]).to(device)

        # The crucial error are the false positives, as these will
<<<<<<< HEAD
        # lead to overclustering.
        negatives_index = (y < 0.5)
=======
        # lead to overclustering. 
        negatives_index = (targets < 0.5)
>>>>>>> 98435769
        negatives = float(torch.sum(negatives_index))
        positives = float(torch.sum(targets > 0.5))
        w = positives / negatives
<<<<<<< HEAD
        # print(w)
=======
>>>>>>> 98435769

        weight[negatives_index] = 1.0

        # with torch.no_grad():
        #     num_pos = torch.sum(y).item()
        #     num_edges = y.shape[0]
        #     w = 1.0 / (1.0 - float(num_pos) / num_edges)
        #     weight[~y.bool()] = w
        loss = self.loss_fn(logits, y.float(), weight=weight)
        return loss


def compute_edge_weight(sp_emb: torch.Tensor,
                        ft_emb: torch.Tensor,
                        cov: torch.Tensor,
                        edge_indices: torch.Tensor,
                        occ=None,
                        eps=0.001):

    device = sp_emb.device
    ui, vi = edge_indices[0, :], edge_indices[1, :]

    sp_cov_i = cov[:, 0][ui]
    sp_cov_j = cov[:, 0][vi]
    sp_i = ((sp_emb[ui] - sp_emb[vi])**2).sum(dim=1) / (sp_cov_i**2 + eps)
    sp_j = ((sp_emb[ui] - sp_emb[vi])**2).sum(dim=1) / (sp_cov_j**2 + eps)

    ft_cov_i = cov[:, 1][ui]
    ft_cov_j = cov[:, 1][vi]
    ft_i = ((ft_emb[ui] - ft_emb[vi])**2).sum(dim=1) / (ft_cov_i**2 + eps)
    ft_j = ((ft_emb[ui] - ft_emb[vi])**2).sum(dim=1) / (ft_cov_j**2 + eps)

    p_ij = torch.exp(-sp_i-ft_i)
    p_ji = torch.exp(-sp_j-ft_j)

    pvec = torch.clamp(p_ij + p_ji - p_ij * p_ji, min=0, max=1)

    # pvec = torch.exp(- sp - ft)
    if occ is not None:
        r1 = occ[edge_indices[0, :]]
        r2 = occ[edge_indices[1, :]]
        r = torch.max((r2 + eps) / (r1 + eps), (r1 + eps) / (r2 + eps))
        pvec = pvec / r
    return pvec


class GraphSPICEEmbeddingLoss(nn.Module):
    '''
    Loss function for Sparse Spatial Embeddings Model, with fixed
    centroids and symmetric gaussian kernels.
    '''
    def __init__(self, cfg, name='graph_spice_loss'):
        super(GraphSPICEEmbeddingLoss, self).__init__()
        self.loss_config = cfg[name]
        self.batch_column = self.loss_config.get('batch_column', 3)

        self.ft_interloss = self.loss_config.get('ft_interloss_margin', 1.5)
        self.sp_interloss = self.loss_config.get('sp_interloss_margin', 0.2)

        self.ft_intraloss = self.loss_config.get('ft_intraloss_margin', 1.0)
        self.sp_intraloss = self.loss_config.get('sp_intraloss_margin', 0.0)

        self.eps = self.loss_config.get('eps', 0.001)

        self.ft_loss_params = self.loss_config.get(
            'ft_loss_params', dict(inter=1.0, intra=1.0, reg=0.1))
        self.sp_loss_params = self.loss_config.get(
            'sp_loss_params', dict(inter=1.0, intra=1.0))

        self.kernel_lossfn_name = self.loss_config.get('kernel_lossfn', 'BCE')
        if self.kernel_lossfn_name == 'BCE':
            self.kernel_lossfn = nn.BCEWithLogitsLoss(reduction='mean')
        elif self.kernel_lossfn_name == 'lovasz_hinge':
            self.kernel_lossfn = LovaszHingeLoss(reduction='none')
        else:
            self.kernel_lossfn = nn.BCEWithLogitsLoss(reduction='none')

        self.seg_lossfn_name = self.loss_config.get('seg_lossfn', 'CE')
        if self.seg_lossfn_name == 'CE':
            self.seg_loss_fn = nn.CrossEntropyLoss(reduction='mean')
        elif self.seg_lossfn_name == 'lovasz_softmax':
            self.seg_loss_fn = LovaszSoftmaxWithLogitsLoss(reduction='mean')
        else:
            self.seg_loss_fn = nn.CrossEntropyLoss(reduction='mean')


    def feature_embedding_loss(self, ft_emb, groups, ft_centroids):
        '''
        Compute discriminative feature embedding loss.

        INPUTS:
            - ft_emb (N x F)
            - groups (N)
            - ft_centroids (N_c X F)
        '''
        intercluster_loss = inter_cluster_loss(ft_centroids,
                                               margin=self.ft_interloss)
        intracluster_loss = intra_cluster_loss(ft_emb, ft_centroids, groups,
                                               margin=self.ft_intraloss)
        reg_loss = torch.mean(torch.norm(ft_centroids, dim=1))
        out = {}
        out['intercluster_loss'] = float(intercluster_loss)
        out['intracluster_loss'] = float(intracluster_loss)
        out['regularization_loss'] = float(reg_loss)
        out['loss'] = self.ft_loss_params['inter'] * intercluster_loss + \
                      self.ft_loss_params['intra'] * intracluster_loss + \
                      self.ft_loss_params['reg'] * reg_loss
        return out

    def spatial_embedding_loss(self, sp_emb, groups, sp_centroids):
        '''
        Compute spatial centroid regression loss.

        INPUTS:
            - sp_emb (N x D)
            - groups (N)
            - ft_centroids (N_c X F)
        '''
        out = {}
        intercluster_loss = inter_cluster_loss(sp_centroids,
                                               margin=self.sp_interloss)
        intracluster_loss = intra_cluster_loss(sp_emb, sp_centroids, groups,
                                               margin=self.sp_intraloss)
        out['intercluster_loss'] = float(intercluster_loss)
        out['intracluster_loss'] = float(intracluster_loss)
        out['loss'] = self.sp_loss_params['inter'] * intercluster_loss + \
                      self.sp_loss_params['intra'] * intracluster_loss

        return out

    def covariance_loss(self, sp_emb, ft_emb, cov, groups,
                        sp_centroids, ft_centroids, eps=0.001):

        logits, acc, targets = get_graphspice_logits(sp_emb, ft_emb, cov, groups,
            sp_centroids, ft_centroids, eps)
        # Compute kernel score loss
        cov_loss = self.kernel_lossfn(logits, targets)
        return cov_loss, acc


    def occupancy_loss(self, occ, groups):
        '''
        INPUTS:
            - occ (N x 1)
            - groups (N)
        '''
        bincounts = torch.bincount(groups).float()
        bincounts[bincounts == 0] = 1
        occ_truth = torch.log(bincounts)
        occ_loss = torch.abs(torch.gather(
            occ - occ_truth[None, :], 1, groups.view(-1, 1)))
        occ_loss = scatter_mean(occ_loss.squeeze(), groups)
        # occ_loss = occ_loss[occ_loss > 0]

        return occ_loss.mean()


    def combine_multiclass(self, sp_embeddings, ft_embeddings, covariance,
            occupancy, slabels, clabels):
        '''
        Wrapper function for combining different components of the loss,
        in particular when clustering must be done PER SEMANTIC CLASS.

        NOTE: When there are multiple semantic classes, we compute the DLoss
        by first masking out by each semantic segmentation (ground-truth/prediction)
        and then compute the clustering loss over each masked point cloud.

        INPUTS:
            features (torch.Tensor): pixel embeddings
            slabels (torch.Tensor): semantic labels
            clabels (torch.Tensor): group/instance/cluster labels

        OUTPUT:
            loss_segs (list): list of computed loss values for each semantic class.
            loss[i] = computed DLoss for semantic class <i>.
            acc_segs (list): list of computed clustering accuracy for each semantic class.
        '''
        loss = defaultdict(list)
        accuracy = defaultdict(float)
        semantic_classes = slabels.unique()
        #print(semantic_classes)
        counts = 0
        for sc in semantic_classes:
            if int(sc) == 4:
                continue
            index = (slabels == sc)
            sp_emb = sp_embeddings[index]
            ft_emb = ft_embeddings[index]
            cov = covariance[index]
            occ = occupancy[index]
            groups = clabels[index]
            groups_unique, _ = unique_label_torch(groups)
            sp_centroids = find_cluster_means(sp_emb, groups_unique)
            ft_centroids = find_cluster_means(ft_emb, groups_unique)
            # Get different loss components
            ft_out = self.feature_embedding_loss(
                ft_emb, groups_unique, ft_centroids)
            sp_out = self.spatial_embedding_loss(
                sp_emb, groups_unique, sp_centroids)
            cov_loss, acc = self.covariance_loss(
                sp_emb, ft_emb, cov, groups_unique,
                sp_centroids, ft_centroids, eps=self.eps)
            occ_loss = self.occupancy_loss(occ, groups_unique)
            # TODO: Combine loss with weighting, keep track for logging
            loss['ft_intra'].append(ft_out['intracluster_loss'])
            loss['ft_inter'].append(ft_out['intercluster_loss'])
            loss['ft_reg'].append(ft_out['regularization_loss'])
            loss['sp_intra'].append(sp_out['intracluster_loss'])
            loss['sp_inter'].append(sp_out['intercluster_loss'])
            loss['cov_loss'].append(float(cov_loss))
            loss['occ_loss'].append(float(occ_loss))
            loss['loss'].append(
                ft_out['loss'] + sp_out['loss'] + cov_loss + occ_loss)
            # TODO: Implement train-time accuracy estimation
            accuracy['acc_{}'.format(int(sc))] = acc
            accuracy['accuracy'] += acc
            counts += 1

            # for key, val in ft_out.items():
            #     if val != val:
            #         print('ft_loss: {} = NaN ({})'.format(key, val))
            #
            # for key, val in sp_out.items():
            #     if val != val:
            #         print('sp_loss: {} = NaN ({})'.format(key, val))
            #
            # if cov_loss != cov_loss:
            #     print('cov_loss: {}'.format(cov_loss))
            #
            # if occ_loss != occ_loss:
            #     print('occ_loss: {}'.format(occ_loss))

        accuracy['accuracy'] /= counts
        return loss, accuracy

    def forward(self, out, segment_label, cluster_label):

        num_gpus = len(segment_label)
        loss = defaultdict(list)
        accuracy = defaultdict(list)

        for i in range(num_gpus):
            slabels = segment_label[i][:, -1]
            #coords = segment_label[i][:, :3].float()
            #if torch.cuda.is_available():
            #    coords = coords.cuda()
            slabels = slabels.long()
            clabels = cluster_label[i][:, -1].long()
            print(clabels)
            batch_idx = segment_label[i][:, self.batch_column]
            sp_embedding = out['spatial_embeddings'][i]
            ft_embedding = out['feature_embeddings'][i]
            covariance = out['covariance'][i]
            occupancy = out['occupancy'][i]
            segmentation = out['segmentation'][i]
            nbatch = batch_idx.unique().shape[0]

            for bidx in batch_idx.unique(sorted=True):
                batch_mask = batch_idx == bidx
                sp_embedding_batch = sp_embedding[batch_mask]
                ft_embedding_batch = ft_embedding[batch_mask]
                segmentation_batch = segmentation[batch_mask]
                slabels_batch = slabels[batch_mask]
                clabels_batch = clabels[batch_mask]
                covariance_batch = covariance[batch_mask]
                occupancy_batch = occupancy[batch_mask]

                loss_seg = self.seg_loss_fn(segmentation_batch, slabels_batch)
                acc_seg = float(torch.sum(torch.argmax(
                    segmentation_batch, dim=1) == slabels_batch)) \
                        / float(segmentation_batch.shape[0])

                loss_class, acc_class = self.combine_multiclass(
                    sp_embedding_batch, ft_embedding_batch,
                    covariance_batch, occupancy_batch,
                    slabels_batch, clabels_batch)
                for key, val in loss_class.items():
                    loss[key].append(sum(val) / len(val))
                for s, acc in acc_class.items():
                    accuracy[s].append(acc)

                loss['loss_seg'].append(loss_seg)
                accuracy['acc_seg'].append(acc_seg)

        loss_avg = {}
        acc_avg = defaultdict(float)

        for key, val in loss.items():
            loss_avg[key] = sum(val) / len(val)
        loss_avg['loss'] += loss_avg['loss_seg']
        for key, val in accuracy.items():
            acc_avg[key] = sum(val) / len(val)

        res = {}
        res.update(loss_avg)
        res.update(acc_avg)

        return res


class NodeEdgeHybridLoss(torch.nn.modules.loss._Loss):
    '''
    Combined Node + Edge Loss
    '''
    def __init__(self, cfg, name='graph_spice_loss'):
        super(NodeEdgeHybridLoss, self).__init__()
        # print("CFG + ", cfg)
        self.loss_config = cfg[name]
        print("ASDASDASDASD", self.loss_config)
        self.loss_fn = GraphSPICEEmbeddingLoss(cfg)
        self.edge_loss_cfg = self.loss_config.get('edge_loss_cfg', {})
        self.invert = self.edge_loss_cfg.get('invert', False)
        self.edge_loss = WeightedEdgeLoss(**self.edge_loss_cfg)
        self.is_eval = cfg['eval']

    def forward(self, result, segment_label, cluster_label):

        group_label = [cluster_label[0][:, [0, 1, 2, 3, 5]]]

        res = self.loss_fn(result, segment_label, group_label)
        # print(result)
        edge_score = result['edge_score'][0].squeeze()

        if not self.is_eval:
            edge_truth = result['edge_truth'][0]
            edge_loss = self.edge_loss(edge_score.squeeze(), edge_truth.float())
            edge_loss = edge_loss.mean()

            x = edge_score.squeeze()
            y = edge_truth

            if self.invert:
                pred = x < 0
            else:
                pred = x >= 0

            false_positives_index = pred & (y < 0.5)

            false_positives = float(torch.sum(pred & (y < 0.5)))
            false_negatives = float(torch.sum(~pred & (y > 0.5)))
            true_positives = float(torch.sum(pred & (y > 0.5)))
            true_negatives = float(torch.sum(~pred & (y < 0.5)))

            tpr = true_positives / (true_positives + false_negatives)
            tnr = true_negatives / (true_positives + false_positives)
            fpr = 1 - tnr

            balanced_accuracy = (tpr + tnr) / 2

            # print('TPR = ', tpr)
            # print('TNR = ', tnr)
            # print('Balanced Accuracy = ', balanced_accuracy)
            # print('False Positive Rate = ', fpr)
            res['edge_accuracy'] = balanced_accuracy
        else:
            edge_loss = 0

        res['loss'] += edge_loss
        res['edge_loss'] = float(edge_loss)
        return res<|MERGE_RESOLUTION|>--- conflicted
+++ resolved
@@ -31,20 +31,11 @@
         weight = torch.ones(y.shape[0]).to(device)
 
         # The crucial error are the false positives, as these will
-<<<<<<< HEAD
         # lead to overclustering.
-        negatives_index = (y < 0.5)
-=======
-        # lead to overclustering. 
         negatives_index = (targets < 0.5)
->>>>>>> 98435769
         negatives = float(torch.sum(negatives_index))
         positives = float(torch.sum(targets > 0.5))
         w = positives / negatives
-<<<<<<< HEAD
-        # print(w)
-=======
->>>>>>> 98435769
 
         weight[negatives_index] = 1.0
 
@@ -293,7 +284,7 @@
             #    coords = coords.cuda()
             slabels = slabels.long()
             clabels = cluster_label[i][:, -1].long()
-            print(clabels)
+            # print(clabels)
             batch_idx = segment_label[i][:, self.batch_column]
             sp_embedding = out['spatial_embeddings'][i]
             ft_embedding = out['feature_embeddings'][i]
