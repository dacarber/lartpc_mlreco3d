from __future__ import absolute_import
from __future__ import division
from __future__ import print_function
import torch
import numpy as np


class UResNet(torch.nn.Module):
    """
    UResNet

    For semantic segmentation, using sparse convolutions from SCN, but not the
    ready-made UNet from SCN library. The option `ghost` allows to train at the
    same time for semantic segmentation between N classes (e.g. particle types)
    and ghost points masking.

    Can also be used in a chain, for example stacking PPN layers on top.

    Configuration
    -------------
    num_strides : int
        Depth of UResNet, also corresponds to how many times we down/upsample.
    filters : int
        Number of filters in the first convolution of UResNet.
        Will increase linearly with depth.
    num_classes : int
        Should be number of classes (+1 if we include ghost points directly)
    data_dim : int
        Dimension 2 or 3
    spatial_size : int
        Size of the cube containing the data, e.g. 192, 512 or 768px.
    reps : int, optional
        Convolution block repetition factor
    kernel_size : int, optional
        Kernel size for the SC (sparse convolutions for down/upsample).
    features: int, optional
        How many features are given to the network initially.

    Returns
    -------
    list
        In order:
        - segmentation scores (N, num_classes)
        - feature maps of encoding path
        - feature maps of decoding path
    """
<<<<<<< HEAD
    INPUT_SCHEMA = [
        ["parse_sparse3d_scn", (float,), (3, 1)]
    ]
=======
#     INPUT_SCHEMA = [
#         ["parse_sparse3d_scn", (float,)]
#     ]
>>>>>>> 35e16df9

    def __init__(self, cfg, name="uresnet_clustering"):
        super(UResNet, self).__init__()
        import sparseconvnet as scn
        self._model_config = cfg['modules'][name]

        # Whether to compute ghost mask separately or not
        self._ghost = self._model_config.get('ghost', False)
        self._dimension = self._model_config.get('data_dim', 3)
        reps = self._model_config.get('reps', 2)  # Conv block repetition factor
        kernel_size = self._model_config.get('kernel_size', 2)
        num_strides = self._model_config.get('num_strides', 5)
        m = self._model_config.get('filters', 16)  # Unet number of features
        nInputFeatures = self._model_config.get('features', 1)
        spatial_size = self._model_config.get('spatial_size', 512)
        num_classes = self._model_config.get('num_classes', 5)
        self._N = self._model_config.get('num_cluster_conv', 0)
        self._simpleN = self._model_config.get('simple_conv', True)
        self._add_coordinates = self._model_config.get('cluster_add_coords', False)
        self._density_estimate = self._model_config.get('density_estimate', False)

        nPlanes = [i*m for i in range(1, num_strides+1)]  # UNet number of features per level
        downsample = [kernel_size, 2]  # [filter size, filter stride]
        self.last = None
        leakiness = 0

        def block(m, a, b):  # ResNet style blocks
            m.add(scn.ConcatTable()
                  .add(scn.Identity() if a == b else scn.NetworkInNetwork(a, b, False))
                  .add(scn.Sequential()
                    .add(scn.BatchNormLeakyReLU(a, leakiness=leakiness))
                    .add(scn.SubmanifoldConvolution(self._dimension, a, b, 3, False))
                    .add(scn.BatchNormLeakyReLU(b, leakiness=leakiness))
                    .add(scn.SubmanifoldConvolution(self._dimension, b, b, 3, False)))
             ).add(scn.AddTable())

        self.input = scn.Sequential().add(
           scn.InputLayer(self._dimension, spatial_size, mode=3)).add(
           scn.SubmanifoldConvolution(self._dimension, nInputFeatures, m, 3, False)) # Kernel size 3, no bias
        self.concat = scn.JoinTable()
        # Encoding
        self.bn = scn.BatchNormLeakyReLU(nPlanes[0], leakiness=leakiness)
        self.encoding_block = scn.Sequential()
        self.encoding_conv = scn.Sequential()
        module = scn.Sequential()
        for i in range(num_strides):
            module = scn.Sequential()
            for _ in range(reps):
                block(module, nPlanes[i], nPlanes[i])
            self.encoding_block.add(module)
            module2 = scn.Sequential()
            if i < num_strides-1:
                module2.add(
                    scn.BatchNormLeakyReLU(nPlanes[i], leakiness=leakiness)).add(
                    scn.Convolution(self._dimension, nPlanes[i], nPlanes[i+1],
                        downsample[0], downsample[1], False))
            self.encoding_conv.add(module2)
        self.encoding = module

        # Decoding
        self.decoding_conv, self.decoding_blocks = scn.Sequential(), scn.Sequential()
        for i in range(num_strides-2, -1, -1):
            inFeatures = nPlanes[i+1] * (2 if (self._N > 0 and i < num_strides-2) else 1)
            module1 = scn.Sequential().add(
                scn.BatchNormLeakyReLU(inFeatures, leakiness=leakiness)).add(
                scn.Deconvolution(self._dimension, inFeatures, nPlanes[i],
                    downsample[0], downsample[1], False))
            self.decoding_conv.add(module1)
            module2 = scn.Sequential()
            for j in range(reps):
                block(module2, nPlanes[i] * (2 if j == 0 else 1), nPlanes[i])
            self.decoding_blocks.add(module2)

        # Clustering convolutions
        if self._N > 0:
            self.clustering_conv = scn.Sequential()
            for i in range(num_strides-2, -1, -1):
                conv = scn.Sequential()
                for j in range(self._N):
                    if self._simpleN:
                        conv.add(scn.SubmanifoldConvolution(self._dimension, nPlanes[i] + (4 if j == 0 and self._add_coordinates else 0), nPlanes[i], 3, False))
                        conv.add(scn.BatchNormLeakyReLU(nPlanes[i], leakiness=leakiness))
                    else:
                        block(conv, nPlanes[i] + (4 if j == 0 and self._add_coordinates else 0), nPlanes[i])
                self.clustering_conv.add(conv)

        outFeatures = m * (2 if self._N > 0 else 1)
        self.output = scn.Sequential().add(
           scn.BatchNormReLU(outFeatures)).add(
           scn.OutputLayer(self._dimension))

        self.linear = torch.nn.Linear(outFeatures, num_classes)
        if self._density_estimate:
            self._density_layer = []
            for i in range(num_strides-2, -1, -1):
                self._density_layer.append(torch.nn.Linear(nPlanes[i], 2))
            self._density_layer = torch.nn.Sequential(*self._density_layer)


    def forward(self, input):
        """
        point_cloud is a list of length minibatch size (assumes mbs = 1)
        point_cloud[0] has 3 spatial coordinates + 1 batch coordinate + 1 feature
        label has shape (point_cloud.shape[0] + 5*num_labels, 1)
        label contains segmentation labels for each point + coords of gt points
        """
        point_cloud, = input
        coords = point_cloud[:, 0:self._dimension+1].float()
        features = point_cloud[:, self._dimension+1:].float()
        x = self.input((coords, features))
        feature_maps = [x]
        feature_ppn = [x]
        for i, layer in enumerate(self.encoding_block):
            x = self.encoding_block[i](x)
            feature_maps.append(x)
            x = self.encoding_conv[i](x)
            feature_ppn.append(x)

        # U-ResNet decoding
        feature_ppn2 = [x]
        feature_clustering = [x]
        feature_density = []
        for i, layer in enumerate(self.decoding_conv):
            encoding_block = feature_maps[-i-2]
            x = layer(x)
            x = self.concat([encoding_block, x])
            x = self.decoding_blocks[i](x)
            feature_ppn2.append(x)
            if self._N > 0:
                # Optionally add 3D coordinates before N convolutions for clustering
                if self._add_coordinates:
                    x.features = torch.cat([x.get_spatial_locations(), x.features], dim=1)
                x = self.clustering_conv[i](x)
            feature_clustering.append(x)
            if self._density_estimate:
                feature_density.append(self._density_layer[i](x.features))
            if self._N > 0:
                x = self.concat([feature_clustering[-1], feature_ppn2[-1]])

        x = self.output(x)
        x_seg = self.linear(x)  # Output of UResNet

<<<<<<< HEAD
        res = {
            'segmentation'     : [x_seg],
            'ppn1_feature_enc' : [feature_ppn],
            'ppn2_feature_dec' : [feature_ppn2],
            'cluster_feature'  : [feature_clustering]
            }

        if self._density_estimate:
            res['density_feature'] = [feature_density]

        return res
=======
        return {'segmentation'     : [x_seg],
                'ppn1_feature_enc' : [feature_ppn],
                'ppn1_feature_dec' : [feature_ppn2],
                'cluster_feature'  : [feature_clustering]}
>>>>>>> 35e16df9


class SegmentationLoss(torch.nn.modules.loss._Loss):
    """
    Loss definition for UResNet.
    Instance clustering flavor

    Configuration
    -------------
    In addition to the network parameters, those specific to the loss include:

    alpha: float
        Weight for intracluster loss
    beta: float
        Weight for intercluster loss
    gamma: float
        Weight for regularization loss
    delta: float
        Weight for real distance loss
    intracluster_margin: float or list
        Margin for intracluster loss. If list, one value per depth level.
    intercluster_margin: float or list
        Margin for intercluster loss. If list, one value per depth level.
    uresnet_weight: float
        Weight for uresnet loss
    density_weight: float
        Weight for the density estimate loss. If a single value is provided,
        will weight the overall density loss.  If a list is provided, it will
        be weights for [overall density loss, density loss A, density loss B].
    radius: list
        Radius at which we compute neighbors density. List of float
    target_density_intercluster: float or list
    target_density_intracluster: float or list
    """
<<<<<<< HEAD
    INPUT_SCHEMA = [
        ["parse_sparse3d_scn_scales", (int,), [(3, 1)]*5],
        ["parse_cluster3d_scales", (int,), [(3, 1)]*5]
    ]
=======
#     INPUT_SCHEMA = [
#         ["parse_sparse3d_scn_scales", (int,)],
#         ["parse_cluster3d_scales", (int,)]
#     ]
>>>>>>> 35e16df9

    def __init__(self, cfg, reduction='sum'):
        super(SegmentationLoss, self).__init__(reduction=reduction)
        self._cfg = cfg['modules']['uresnet_clustering']
        self._num_classes = self._cfg.get('num_classes', 5)
        self._depth = self._cfg.get('stride', 5)
        self.cross_entropy = torch.nn.CrossEntropyLoss(reduction='none')

        self._alpha = self._cfg.get('alpha', 1)
        self._beta = self._cfg.get('beta', 1)
        self._gamma = self._cfg.get('gamma', 0.001)
        self._delta = self._cfg.get('delta', 0.)
        self._uresnet_weight = self._cfg.get('uresnet_weight', 1.0)
        self._dimension = self._cfg.get('data_dim', 3)

        self._intra_cluster_margin = self._cfg.get('intracluster_margin', 0.5)
        self._inter_cluster_margin = self._cfg.get('intercluster_margin', 1.5)

        if isinstance(self._intra_cluster_margin, float):
            self._intra_cluster_margin = [self._intra_cluster_margin] * self._depth
        if isinstance(self._inter_cluster_margin, float):
            self._inter_cluster_margin = [self._inter_cluster_margin] * self._depth
        if isinstance(self._intra_cluster_margin, list) and len(self._intra_cluster_margin) != self._depth:
            raise Exception("Expected list of size %d, got list of size %d for intracluster margin parameter." % (self._depth, self._intra_cluster_margin))
        if isinstance(self._inter_cluster_margin, list) and len(self._inter_cluster_margin) != self._depth:
            raise Exception("Expected list of size %d, got list of size %d for intercluster margin parameter." % (self._depth, self._inter_cluster_margin))

        # Density estimation configuration parameters
        self._density_estimate = self._cfg.get('density_estimate', False)
        self._density_weight = self._cfg.get('density_weight', 0.001)
        self._density_weightA = 1.
        self._density_weightB = 1.
        if isinstance(self._density_weight, list):
            if len(self._density_weight) != 3:
                raise Exception("Expected list of size 3, got list of size %d for density weight parameter." % len(self._density_weight))
            self._density_weightA = self._density_weight[1]
            self._density_weightB = self._density_weight[2]
            self._density_weight = self._density_weight[0]

        self._target_densityA = self._cfg.get('target_density_intracluster', 0.9)
        self._target_densityB = self._cfg.get('target_density_intercluster', 0.1)

        self._radius = self._cfg.get('radius', [2.0])
        if not isinstance(self._radius, list):
            raise Exception("Expected list for radius parameter.")
        if isinstance(self._target_densityA, float) or isinstance(self._target_densityA, int):
            self._target_densityA = [self._target_densityA] * len(self._radius)
        if isinstance(self._target_densityB, float) or isinstance(self._target_densityB, int):
            self._target_densityB = [self._target_densityB] * len(self._radius)
        if isinstance(self._target_densityA, list) and len(self._target_densityA) != len(self._radius):
            raise Exception("Expected list of size %d, got list of size %d for target densityA parameter." % (len(self._radius), len(self._target_densityA)))
        if isinstance(self._target_densityB, list) and len(self._target_densityB) != len(self._radius):
            raise Exception("Expected list of size %d, got list of size %d for target densityB parameter." % (len(self._radius), len(self._target_densityB)))

    def distances2(self, points):
        """
        Uses BLAS/LAPACK operations to efficiently compute pairwise distances.
        """
        M = points
        transpose  = M.permute([0, 2, 1])
        zeros = torch.zeros(1, 1, 1)
        if torch.cuda.is_available():
            zeros = zeros.cuda()
        inner_prod = torch.baddbmm(zeros, M, transpose, alpha=-2.0, beta=0.0)
        squared    = torch.sum(torch.mul(M, M), dim=-1, keepdim=True)
        squared_tranpose = squared.permute([0, 2, 1])
        inner_prod += squared
        inner_prod += squared_tranpose
        return inner_prod

<<<<<<< HEAD
=======

>>>>>>> 35e16df9
    def forward(self, result, label, cluster_label):
        """
        result[0], label and weight are lists of size #gpus = batch_size.
        segmentation has as many elements as UResNet returns.
        label[0] has shape (N, 1) where N is #pts across minibatch_size events.
        """
        assert len(result['segmentation']) == len(label)
        batch_ids = [d[0][:, -2] for d in label]
        uresnet_loss, uresnet_acc = 0., 0.

        cluster_intracluster_loss = 0.
        cluster_intercluster_loss = 0.
        cluster_reg_loss = 0.
        cluster_real_distance_loss = 0.
        cluster_total_loss = 0.
        cluster_intracluster_loss_per_class = [0.] * self._num_classes
        cluster_intercluster_loss_per_class = [0.] * self._num_classes
        cluster_reg_loss_per_class = [0.] * self._num_classes
        cluster_real_distance_loss_per_class = [0.] * self._num_classes
        cluster_total_loss_per_class = [0.] * self._num_classes
        density_loss = 0.
        density_lossA_estimate, density_lossA_target = 0., 0.
        density_lossB_estimate, density_lossB_target = 0., 0.
        density_accA = [0.] * len(self._radius)
        density_accB = [0.] * len(self._radius)
        accuracy = []
        for j in range(self._depth):
            accuracy.append([0.] * self._num_classes)

        for i in range(len(label)):
            max_depth = len(cluster_label[i])
            # for j, feature_map in enumerate(segmentation[3][i]):
            #     hypercoordinates = feature_map.features
            #     self.distances2(hypercoordinates)
            for b in batch_ids[i].unique():
                batch_index = batch_ids[i] == b

                event_segmentation = result['segmentation'][i][batch_index]  # (N, num_classes)
                event_label = label[i][0][batch_index][:, -1][:, None]  # (N, 1)
                event_label = torch.squeeze(event_label, dim=-1).long()

                # Reorder event_segmentation to match event_label
                data_coords = result['cluster_feature'][i][-1].get_spatial_locations()[batch_index][:, :-1]
                perm = np.lexsort((data_coords[:, 2], data_coords[:, 1], data_coords[:, 0]))
                event_segmentation = event_segmentation[perm]

                # Loss for semantic segmentation
                loss_seg = self.cross_entropy(event_segmentation, event_label)
                uresnet_loss += torch.mean(loss_seg)

                # Accuracy for semantic segmentation
                predicted_labels = torch.argmax(event_segmentation, dim=-1)
                acc = predicted_labels.eq_(event_label).sum().item() / float(predicted_labels.nelement())
                uresnet_acc += acc

                # Loss for clustering
                # Loop first over feature maps, starting from coarsest one
                # Note: We have to be careful with coordinates sorting.
                for j, feature_map in enumerate(result['cluster_feature'][i]):
                    if torch.cuda.is_available():
                        batch_index = feature_map.get_spatial_locations()[:, -1].cuda() == b.long()
                    else:
                        batch_index = feature_map.get_spatial_locations()[:, -1] == b.long()
                    hypercoordinates = feature_map.features[batch_index]
                    coordinates = feature_map.get_spatial_locations()[batch_index][:, :-1]
                    clusters = cluster_label[i][-(j+1+(max_depth-self._depth))][cluster_label[i][-(j+1+(max_depth-self._depth))][:, -2] == b]
                    # clusters_coordinates = clusters[:, :self._dimension]
                    clusters_labels = clusters[:, -1:]
                    semantic_labels = label[i][-(j+1+(max_depth-self._depth))][label[i][-(j+1+(max_depth-self._depth))][:, -2] == b]
                    # Sort coordinates in lexicographic order
                    x = coordinates.cpu().detach().numpy()
                    perm = np.lexsort((x[:, 2], x[:, 1], x[:, 0]))
                    coordinates = coordinates[perm]
                    hypercoordinates = hypercoordinates[perm]

                    # Density estimate loss
                    if self._density_estimate and j > 0:
                        density_estimate = result['density_feature'][i][j-1][batch_index][perm]
                        clusters_id = clusters_labels.unique()
                        lossA_estimate, lossA_target, lossB_estimate, lossB_target = 0., 0., 0., 0.
                        total_densityA = [0.] * len(self._radius)
                        total_densityB = [0.] * len(self._radius)
                        distances = self.distances2(hypercoordinates[None,...][..., :3]).squeeze(0)
                        for c in clusters_id:
                            cluster_idx = (clusters_labels == c).squeeze(1)
                            cluster = hypercoordinates[cluster_idx]
                            estimate = density_estimate[cluster_idx]
                            for k, r in enumerate(self._radius):
                                # d = (self.distances(cluster, hypercoordinates) < r)
                                d = (distances[cluster_idx, :] < r)
                                # d = self.radius(cluster, hypercoordinates, r)
                                densityA = d[:, cluster_idx].sum(dim=1)
                                densityB = d[:, ~cluster_idx].sum(dim=1)
                                # total = (densityA + densityB).float()
                                densityA = densityA.float() #/ total
                                densityB = densityB.float() #/ total
                                total_densityA[k] += densityA.mean()
                                total_densityB[k] += densityB.mean()
                                lossA_estimate += torch.pow(estimate[:, 0] - densityA, 2) .mean()
                                lossB_estimate += torch.pow(estimate[:, 1] - densityB, 2).mean()
                                lossA_target += torch.pow(torch.clamp(self._target_densityA[k] - densityA, min=0), 2).mean()
                                lossB_target += torch.pow(torch.clamp(densityB - self._target_densityB[k], min=0), 2).mean()
                                # print("densityA", j, c, densityA.mean())
                                #print(torch.clamp(self._target_densityA - densityA, min=0))
                                #print("densityB", densityB)
                                #print(torch.clamp(densityB - self._target_densityB, min=0))

                        lossA_estimate /= clusters_id.size(0) * len(self._radius)
                        lossA_target /= clusters_id.size(0) * len(self._radius)
                        lossB_estimate /= clusters_id.size(0) * len(self._radius)
                        lossB_target /= clusters_id.size(0) * len(self._radius)

                        density_loss += self._density_weightA * (lossA_estimate + lossA_target) + self._density_weightB * (lossB_estimate + lossB_target)
                        density_lossA_estimate += lossA_estimate
                        density_lossB_estimate += lossB_estimate
                        density_lossA_target += lossA_target
                        density_lossB_target += lossB_target
                        for k in range(len(self._radius)):
                            total_densityA[k] /= clusters_id.size(0) * len(self._radius)
                            density_accA[k] += total_densityA[k]
                            total_densityB[k] /= clusters_id.size(0) * len(self._radius)
                            density_accB[k] += total_densityB[k]
                        # print(density_lossA_estimate, density_lossA_target, density_lossB_estimate, density_lossB_target)

                    # Loop over semantic classes
                    for class_ in range(self._num_classes):
                        class_index = semantic_labels[:, -1] == class_

                        # 0. Identify label clusters
                        clusters_id = clusters_labels[class_index].unique()
                        hyperclusters = []  # Hypercoordinates for each true cluster
                        realclusters = []  # Real coordinates of centroids of each true cluster
                        for c in clusters_id:
                            cluster_idx = (clusters_labels[class_index] == c).squeeze(1)
                            hyperclusters.append(hypercoordinates[class_index][cluster_idx])
                            realclusters.append(coordinates[class_index][cluster_idx].float())

                        # 1. Loop over clusters, define intra-cluster loss
                        #
                        # Also define real cluster loss = mean distance in real
                        # coordinates from a point to the centroid of the
                        # predicted cluster. This should avoid clustering
                        # together points that are far away in the real life.
                        intra_cluster_loss = 0.
                        real_distance_loss = 0.
                        means = []
                        realmeans = []
                        zero = torch.tensor(0.)
                        if torch.cuda.is_available(): zero = zero.cuda()
                        C = len(hyperclusters)
                        if C > 0:
                            for x, cluster in enumerate(hyperclusters):
                                mean = cluster.mean(dim=0)
                                means.append(mean)
                                realmean = realclusters[x].mean(dim=0)
                                realmeans.append(realmean)
                                # intra_cluster_loss += torch.max(((mean - cluster).pow(2).sum(dim=1) + 0.000000001).sqrt() - self._intra_cluster_margin, zero).pow(2).mean()
                                intra_cluster_loss += torch.mean(torch.pow(torch.clamp(torch.norm(cluster-mean, dim=1)- self._intra_cluster_margin[j], min=0), 2))
                            intra_cluster_loss /= C
                            means = torch.stack(means)
                            realmeans = torch.stack(realmeans)
                            # Now compute real cluster loss
                            for x, cluster in enumerate(hyperclusters):
                                # Assign each point to a predicted centroid
                                predicted_assignments = torch.argmin(self.distances(cluster, means), dim=1)
                                # Distance to this centroid in real space
                                real_distance_loss += torch.mean(torch.pow(torch.norm(realmeans[predicted_assignments] - realclusters[x], dim=1), 2))
                            real_distance_loss /= C
                            # compute accuracy based on this heuristic cluster
                            # prediction assignments
                            predicted_assignments = torch.argmin(self.distances(hypercoordinates[class_index], means), dim=1)
                            predicted_assignments = clusters_id[predicted_assignments]
                            accuracy[j][class_] += predicted_assignments.eq_(clusters_labels[class_index].squeeze(1)).sum().item() / float(predicted_assignments.nelement())
                        # 2. Define inter-cluster loss
                        inter_cluster_loss = 0.
                        if C > 1:
                            d = torch.max(2 * self._inter_cluster_margin[j] - self.distances(means, means), zero).pow(2)
                            inter_cluster_loss = d[np.triu_indices(d.size(1), k=1)].sum() * 2.0 / (C * (C-1))
                        # 3. Add regularization term
                        reg_loss = 0.
                        if C > 0:
                            # reg_loss = (means.pow(2).sum(dim=1) + 0.000000001).sqrt().mean()
                            reg_loss = torch.norm(means, dim=1).mean()

                        # Compute final loss
                        total_loss = self._alpha * intra_cluster_loss + self._beta * inter_cluster_loss + self._gamma * reg_loss + self._delta * real_distance_loss
                        cluster_intracluster_loss += self._alpha * intra_cluster_loss
                        cluster_intercluster_loss += self._beta * inter_cluster_loss
                        cluster_reg_loss += self._gamma * reg_loss
                        cluster_real_distance_loss += self._delta * real_distance_loss
                        cluster_total_loss += total_loss
                        cluster_intracluster_loss_per_class[class_] += self._alpha * intra_cluster_loss
                        cluster_intercluster_loss_per_class[class_] += self._beta * inter_cluster_loss
                        cluster_reg_loss_per_class[class_] += self._gamma * reg_loss
                        cluster_real_distance_loss_per_class[class_] += self._delta * real_distance_loss
                        cluster_total_loss_per_class[class_] += total_loss
                        # print(feature_map.features.shape, feature_map.spatial_size)
                        # print(j, class_, "Intra =", torch.tensor(self._alpha * intra_cluster_loss).item())
                        # print(j, class_, "Inter =", torch.tensor(self._beta * inter_cluster_loss).item())
                        # print(j, class_, "Reg = ", torch.tensor(self._gamma * reg_loss).item())
                        # print(j, class_, "Intra =", torch.tensor(self._alpha * intra_cluster_loss/float(self._num_classes)).item())
                        # print(j, class_, "Inter =", torch.tensor(self._beta * inter_cluster_loss/float(self._num_classes)).item())
                        # print(j, class_, "Reg = ", torch.tensor(self._gamma * reg_loss/float(self._num_classes)).item())

        batch_size = len(batch_ids[i].unique())
        # cluster_intracluster_loss /= self._num_classes
        # cluster_intercluster_loss /= self._num_classes
        # cluster_reg_loss /= self._num_classes
        # cluster_total_loss /= self._num_classes
        # cluster_intracluster_loss_per_class = [x/batch_size for x in cluster_intracluster_loss_per_class]
        # cluster_intercluster_loss_per_class = [x/batch_size for x in cluster_intercluster_loss_per_class]
        # cluster_reg_loss_per_class = [x/batch_size for x in cluster_reg_loss_per_class]
        # cluster_total_loss_per_class = [x/batch_size for x in cluster_total_loss_per_class]
        # print("Intra = ", cluster_intracluster_loss.item())
        # print("Inter = ", cluster_intercluster_loss.item())
        # print("Reg = ", cluster_reg_loss.item())

        results = {
            'accuracy': uresnet_acc / float(batch_size),
            'loss': (self._uresnet_weight * uresnet_loss + cluster_total_loss + self._density_weight * density_loss) / float(batch_size),
            'uresnet_loss': self._uresnet_weight * uresnet_loss / float(batch_size),
            'uresnet_acc': uresnet_acc / float(batch_size),
            'intracluster_loss': cluster_intracluster_loss / float(batch_size),
            'intercluster_loss': cluster_intercluster_loss / float(batch_size),
            'reg_loss': cluster_reg_loss / float(batch_size),
            'real_distance_loss': cluster_real_distance_loss / float(batch_size),
            'total_cluster_loss': cluster_total_loss / float(batch_size),
            'density_loss': self._density_weight * density_loss / float(batch_size),
            'density_lossA_estimate': self._density_weight * self._density_weightA * density_lossA_estimate / float(batch_size),
            'density_lossB_estimate': self._density_weight * self._density_weightB * density_lossB_estimate / float(batch_size),
            'density_lossA_target': self._density_weight * self._density_weightA * density_lossA_target / float(batch_size),
            'density_lossB_target': self._density_weight * self._density_weightB * density_lossB_target / float(batch_size),
        }
        for i, r in enumerate(self._radius):
            results['density_accA_%.2f' % r] = density_accA[i] / float(batch_size)
            results['density_accB_%.2f' % r] = density_accB[i] / float(batch_size)

        for class_ in range(self._num_classes):
            results['intracluster_loss_%d' % class_] = cluster_intracluster_loss_per_class[class_] / float(batch_size)
            results['intercluster_loss_%d' % class_] = cluster_intercluster_loss_per_class[class_] / float(batch_size)
            results['reg_loss_%d' % class_] = cluster_reg_loss_per_class[class_] / float(batch_size)
            results['real_distance_loss_%d' % class_] = cluster_real_distance_loss_per_class[class_] / float(batch_size)
            results['total_cluster_loss_%d' % class_] = cluster_total_loss_per_class[class_] / float(batch_size)
            for j in range(self._depth):
                results['acc_%d_%d' % (j, class_)] = accuracy[j][class_] / float(batch_size)

        return results<|MERGE_RESOLUTION|>--- conflicted
+++ resolved
@@ -44,15 +44,9 @@
         - feature maps of encoding path
         - feature maps of decoding path
     """
-<<<<<<< HEAD
     INPUT_SCHEMA = [
         ["parse_sparse3d_scn", (float,), (3, 1)]
     ]
-=======
-#     INPUT_SCHEMA = [
-#         ["parse_sparse3d_scn", (float,)]
-#     ]
->>>>>>> 35e16df9
 
     def __init__(self, cfg, name="uresnet_clustering"):
         super(UResNet, self).__init__()
@@ -195,11 +189,10 @@
         x = self.output(x)
         x_seg = self.linear(x)  # Output of UResNet
 
-<<<<<<< HEAD
         res = {
             'segmentation'     : [x_seg],
-            'ppn1_feature_enc' : [feature_ppn],
-            'ppn2_feature_dec' : [feature_ppn2],
+            'ppn_feature_enc' : [feature_ppn],
+            'ppn_feature_dec' : [feature_ppn2],
             'cluster_feature'  : [feature_clustering]
             }
 
@@ -207,12 +200,6 @@
             res['density_feature'] = [feature_density]
 
         return res
-=======
-        return {'segmentation'     : [x_seg],
-                'ppn1_feature_enc' : [feature_ppn],
-                'ppn1_feature_dec' : [feature_ppn2],
-                'cluster_feature'  : [feature_clustering]}
->>>>>>> 35e16df9
 
 
 class SegmentationLoss(torch.nn.modules.loss._Loss):
@@ -247,17 +234,10 @@
     target_density_intercluster: float or list
     target_density_intracluster: float or list
     """
-<<<<<<< HEAD
     INPUT_SCHEMA = [
         ["parse_sparse3d_scn_scales", (int,), [(3, 1)]*5],
         ["parse_cluster3d_scales", (int,), [(3, 1)]*5]
     ]
-=======
-#     INPUT_SCHEMA = [
-#         ["parse_sparse3d_scn_scales", (int,)],
-#         ["parse_cluster3d_scales", (int,)]
-#     ]
->>>>>>> 35e16df9
 
     def __init__(self, cfg, reduction='sum'):
         super(SegmentationLoss, self).__init__(reduction=reduction)
@@ -312,6 +292,14 @@
         if isinstance(self._target_densityB, list) and len(self._target_densityB) != len(self._radius):
             raise Exception("Expected list of size %d, got list of size %d for target densityB parameter." % (len(self._radius), len(self._target_densityB)))
 
+    def distances(self, v1, v2):
+        """
+        Simple method to compute distances from points in v1 to points in v2.
+        """
+        v1_2 = v1.unsqueeze(1).expand(v1.size(0), v2.size(0), v1.size(1))
+        v2_2 = v2.unsqueeze(0).expand(v1.size(0), v2.size(0), v1.size(1))
+        return torch.sqrt(torch.pow(v2_2 - v1_2, 2).sum(2) + 0.000000001)
+
     def distances2(self, points):
         """
         Uses BLAS/LAPACK operations to efficiently compute pairwise distances.
@@ -328,10 +316,6 @@
         inner_prod += squared_tranpose
         return inner_prod
 
-<<<<<<< HEAD
-=======
-
->>>>>>> 35e16df9
     def forward(self, result, label, cluster_label):
         """
         result[0], label and weight are lists of size #gpus = batch_size.
