--- conflicted
+++ resolved
@@ -347,17 +347,11 @@
         self.reduction = chain_config.get('reduction', 'sum')
         self.balance_classes = chain_config.get('balance_classes', False)
         self.high_purity = chain_config.get('high_purity', False)
-<<<<<<< HEAD
-
-        if self.loss == 'CE':
-            self.lossfn = torch.nn.CrossEntropyLoss(reduction=self.reduction)
-=======
         self.batch_col = chain_config.get('batch_col', 3)
         self.pdg_col = chain_config.get('pdg_col', 7)
 
         if self.loss == 'CE':
             self.lossfn = torch.nn.CrossEntropyLoss(reduction=self.reduction, ignore_index=-1)
->>>>>>> c12c9ec5
         elif self.loss == 'MM':
             p = chain_config.get('p', 1)
             margin = chain_config.get('margin', 1.0)
@@ -373,22 +367,15 @@
             out (dict):
                 'node_pred' (torch.tensor): (C,2) Two-channel node predictions
                 'clusts' ([np.ndarray])   : [(N_0), (N_1), ..., (N_C)] Cluster ids
-<<<<<<< HEAD
-            types ([torch.tensor])     : (N,8) [x, y, z, batchid, value, id, groupid, shape]
-=======
             types ([torch.tensor])     : (N,8) [x, y, z, batchid, value, id, groupid, pdg]
->>>>>>> c12c9ec5
         Returns:
             double: loss, accuracy, clustering metrics
         """
         total_loss, total_acc = 0., 0.
         n_clusts = 0
-<<<<<<< HEAD
-=======
         # print(types[0][:, self.pdg_col].unique())
         # print(len(out['node_pred'][0]))
         # print(len(out['clusts'][0]))
->>>>>>> c12c9ec5
         for i in range(len(types)):
 
             # If the input did not have any node, proceed
@@ -396,11 +383,7 @@
                 continue
 
             # Get the list of batch ids, loop over individual batches
-<<<<<<< HEAD
-            batches = types[i][:,3]
-=======
             batches = types[i][:,self.batch_col]
->>>>>>> c12c9ec5
             nbatches = len(batches.unique())
             for j in range(nbatches):
 
@@ -412,25 +395,6 @@
                 if not node_pred.shape[0]:
                     continue
                 clusts = out['clusts'][i][j]
-<<<<<<< HEAD
-                clust_ids = get_cluster_label(labels, clusts)
-                group_ids = get_cluster_label(labels, clusts, column=6)
-                if self.high_purity:
-                    purity_mask = np.zeros(len(clusts), dtype=bool)
-                    for g in np.unique(group_ids):
-                        group_mask = group_ids == g
-                        if np.sum(group_mask) > 1 and g in clust_ids[group_mask]:
-                            purity_mask[group_mask] = np.ones(np.sum(group_mask))
-                    clusts    = clusts[purity_mask]
-                    clust_ids = clust_ids[purity_mask]
-                    group_ids = group_ids[purity_mask]
-                    node_pred = node_pred[np.where(purity_mask)[0]]
-                    if not len(clusts):
-                        continue
-
-                # If the majority cluster ID agrees with the majority group ID, assign as primary
-                node_assn = torch.tensor(clust_ids == group_ids, dtype=torch.long, device=node_pred.device, requires_grad=False)
-=======
                 pdgs = get_cluster_label(labels, clusts, column=self.pdg_col)
 
                 # If the majority cluster ID agrees with the majority group ID, assign as primary
@@ -438,7 +402,6 @@
                 # print(node_assn)
                 # print(node_pred)
                 # print(torch.argmax(node_pred, dim=1))
->>>>>>> c12c9ec5
 
                 # Increment the loss, balance classes if requested
                 if self.balance_classes:
@@ -450,9 +413,6 @@
                     total_loss += self.lossfn(node_pred, node_assn)
 
                 # Compute accuracy of assignment (fraction of correctly assigned nodes)
-<<<<<<< HEAD
-                total_acc += torch.sum(torch.argmax(node_pred, dim=1) == node_assn).float()
-=======
                 
                 total_acc += torch.sum(torch.argmax(node_pred, dim=1) == node_assn).float()
                 # print(torch.argmax(node_pred, dim=1))
@@ -579,7 +539,6 @@
 
                 # Compute accuracy of assignment (fraction of correctly assigned nodes)
                 total_acc += torch.sum(torch.argmax(node_pred_type, dim=1) == node_assn_type).float()
->>>>>>> c12c9ec5
 
                 # Increment the number of events
                 n_clusts += len(clusts)
@@ -589,21 +548,15 @@
             return {
                 'accuracy': 0.,
                 'loss': torch.tensor(0., requires_grad=True, device=types[0].device),
-<<<<<<< HEAD
-=======
                 'type_loss': 0.,
                 'p_loss': 0.,
->>>>>>> c12c9ec5
                 'n_clusts': n_clusts
             }
 
         return {
             'accuracy': total_acc/n_clusts,
             'loss': total_loss/n_clusts,
-<<<<<<< HEAD
-=======
             'type_loss': type_loss / n_clusts,
             'p_loss': p_loss / n_clusts,
->>>>>>> c12c9ec5
             'n_clusts': n_clusts
         }