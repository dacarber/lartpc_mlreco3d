--- conflicted
+++ resolved
@@ -32,10 +32,6 @@
 
     @staticmethod
     def create(ds,cfg):
-<<<<<<< HEAD
-        return RandomSequenceSampler(len(ds),cfg['batch_size'])
-
-=======
         if 'nEvents' in cfg:
             nEvents = cfg['nEvents']
         else:
@@ -43,7 +39,6 @@
         return RandomSequenceSampler(nEvents,cfg['batch_size'])
     
     
->>>>>>> 22d9477f
 
 class SequentialBatchSampler(AbstractBatchSampler):
     def __iter__(self):
