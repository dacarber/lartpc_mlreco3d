import numpy as np

from typing import Counter, List, Union
from collections import OrderedDict

from mlreco.utils.globals import SHAPE_LABELS, PID_LABELS
from mlreco.utils.utils import pixel_to_cm

class Particle:
    '''
    Data structure for managing particle-level
    full chain output information.

    Attributes
    ----------
    id : int, default -1
        Unique ID of the particle
    fragment_ids : np.ndarray, default np.array([])
        List of ParticleFragment IDs that make up this particle
    num_fragments: int
        Total number of fragments in this particle
    interaction_id : int, default -1
        ID of the particle's parent interaction
    nu_id : int, default -1
        ID of the particle's parent neutrino
    volume_id : int, default -1
        ID of the detector volume the particle lives in
    image_id : int, default -1
        ID of the image the particle lives in
    size : int
        Total number of voxels that belong to this particle
    index : np.ndarray, default np.array([])
        (N) IDs of voxels that correspond to the particle within the input tensor
    points : np.dnarray, default np.array([], shape=(0,3))
        (N,3) Set of voxel coordinates that make up this particle in the input tensor
    depositions : np.ndarray, defaul np.array([])
        (N) Array of charge deposition values for each voxel
    depositions_sum : float
        Sum of energy depositions
    semantic_type : int, default -1
        Semantic type (shower (0), track (1),
        michel (2), delta (3), low energy (4)) of this particle.
    pid : int
        PDG Type (Photon (0), Electron (1), Muon (2),
        Charged Pion (3), Proton (4)) of this particle
    pid_scores : np.ndarray
        (P) Array of softmax scores associated with each of particle class
    is_primary : bool
        Indicator whether this particle is a primary from an interaction
    primary_scores : np.ndarray
        (2) Array of softmax scores associated with secondary and primary
    start_point : np.ndarray, default np.array([-1, -1, -1])
        (3) Particle start point
    end_point : np.ndarray, default np.array([-1, -1, -1])
        (3) Particle end point
    start_dir : np.ndarray, default np.array([-1, -1, -1])
        (3) Particle direction estimate w.r.t. the start point
    end_dir : np.ndarray, default np.array([-1, -1, -1])
        (3) Particle direction estimate w.r.t. the end point
    energy_sum : float, default -1
        Energy reconstructed from the particle deposition sum
    csda_kinetic_energy : float, default -1
<<<<<<< HEAD
        Kinetic energy reconstructed from the particle range
=======
        Momentum reconstructed from the particle range
>>>>>>> f1cabb71
    momentum_mcs : float, default -1
        Momentum reconstructed using the MCS method
    match : List[int]
        List of TruthParticle IDs for which this particle is matched to
    '''
    def __init__(self, 
                 group_id: int = -1, 
                 fragment_ids: np.ndarray = np.empty(0, dtype=np.int64),
                 interaction_id: int = -1, 
                 nu_id: int = -1,
                 volume_id: int = -1,
                 image_id: int = -1, 
                 semantic_type: int = -1, 
                 index: np.ndarray = np.empty(0, dtype=np.int64), 
                 points: np.ndarray = np.empty(0, dtype=np.float32),
                 depositions: np.ndarray = np.empty(0, dtype=np.float32), 
                 pid_scores: np.ndarray = -np.ones(len(PID_LABELS), dtype=np.float32),
                 primary_scores: np.ndarray = -np.ones(2, dtype=np.float32),
                 start_point: np.ndarray = -np.ones(3, dtype=np.float32),
                 end_point: np.ndarray = -np.ones(3, dtype=np.float32),
                 start_dir: np.ndarray = -np.ones(3, dtype=np.float32),
                 end_dir: np.ndarray = -np.ones(3, dtype=np.float32),
                 length: float = -1.,
                 csda_kinetic_energy: float = -1.,
                 momentum_mcs: float = -1., 
                 matched: bool = False,
                 is_contained: bool = False, 
                 units: str = 'px', **kwargs):

        # Initialize private attributes to be assigned through setters only
        self._num_fragments   = None
        self._index           = None
        self._depositions     = None
        self._depositions_sum = -1
        self._pid             = -1
        self._size            = -1
        self._is_primary      = False
        self._units           = units

        # Initialize attributes
        self.id             = int(group_id)
        self.fragment_ids   = fragment_ids
        self.interaction_id = int(interaction_id)
        self.nu_id          = int(nu_id)
        self.image_id       = int(image_id)
        self.volume_id      = int(volume_id)
        self.semantic_type  = int(semantic_type)
        self.points         = points

        self.index          = index
        self.depositions    = depositions
        self.pid_scores     = pid_scores
        self.primary_scores = primary_scores
        
        # Quantities to be set during post_processing
        self._start_point         = start_point
        self._end_point           = end_point
        self._start_dir           = start_dir
        self._end_dir             = end_dir
        self.length               = length
        self.csda_kinetic_energy  = csda_kinetic_energy
        self.momentum_mcs         = momentum_mcs
        self.is_contained         = is_contained

        # Quantities to be set by the particle matcher
        self.matched             = matched
        self._is_principal_match = False
        self._match              = list(kwargs.get('match', []))
        self._match_overlap       = kwargs.get('match_overlap', OrderedDict())
        if not isinstance(self._match_overlap, dict):
            raise ValueError(f"{type(self._match_overlap)}")
        
    @property
    def is_principal_match(self):
        return self._is_principal_match
        
    @property
    def start_point(self):
        return self._start_point
    
    @start_point.setter
    def start_point(self, value):
        assert value.shape == (3,)
        if (np.abs(value) < 1e10).all():
            # Only set start_point if not bogus value
            self._start_point = value
        
    @property
    def end_point(self):
        return self._end_point
    
    @end_point.setter
    def end_point(self, value):
        assert value.shape == (3,)
        if (np.abs(value) < 1e10).all():
            # Only set start_point if not bogus value
            self._end_point = value
        
    @property
    def start_dir(self):
        return self._start_dir
    
    @start_dir.setter
    def start_dir(self, value):
        assert value.shape == (3,)
        self._start_dir = value
        
    @property
    def end_dir(self):
        return self._end_dir
    
    @end_dir.setter
    def end_dir(self, value):
        assert value.shape == (3,)
        self._end_dir = value
        
    @property
    def is_primary(self):
        return bool(self._is_primary)
    
    @is_primary.setter
    def is_primary(self, value):
        self._is_primary = value

    @property
    def match(self):
        self._match = list(self._match_overlap.keys())
        return np.array(self._match, dtype=np.int64)
    
    @property
    def match_overlap(self):
        return np.array(list(self._match_overlap.values()), dtype=np.float32)
    
    @match_overlap.setter
    def match_overlap(self, value):
        assert type(value) is OrderedDict
        self._match_overlap = value
        
    def clear_match_info(self):
        self._match = []
        self._match_overlap = OrderedDict()
        self.matched = False

    def __repr__(self):
        msg = "Particle(image_id={}, id={}, pid={}, size={})".format(self.image_id, self.id, self._pid, self.size)
        return msg

    def __str__(self):
        fmt = "Particle( Image ID={:<3} | Particle ID={:<3} | Semantic_type: {:<11}"\
                " | PID: {:<8} | Primary: {:<2} | Interaction ID: {:<2} | Size: {:<5} | Volume: {:<2} | Match: {:<3})"
        msg = fmt.format(self.image_id, self.id,
                         SHAPE_LABELS[self.semantic_type] if self.semantic_type in SHAPE_LABELS else "None",
                         PID_LABELS[self.pid] if self.pid in PID_LABELS else "None",
                         int(self.is_primary),
                         self.interaction_id,
                         self.size,
                         self.volume_id,
                         str(self.match))
        return msg

    @property
    def num_fragments(self):
        '''
        Number of particle fragments getter. This attribute has no setter,
        as it can only be set by providing a list of fragment ids.
        '''
        return self._num_fragments

    @property
    def fragment_ids(self):
        '''
        ParticleFragment indices getter/setter. The setter also sets
        the number of fragments.
        '''
        return self._fragment_ids

    @fragment_ids.setter
    def fragment_ids(self, fragment_ids):
        # Count the number of fragments
        self._fragment_ids = fragment_ids
        self._num_fragments = len(fragment_ids)

    @property
    def size(self):
        '''
        Particle size (i.e. voxel count) getter. This attribute has no setter,
        as it can only be set by providing a set of voxel indices.
        '''
        return int(self._size)

    @property
    def index(self):
        '''
        Particle voxel indices getter/setter. The setter also sets
        the particle size, i.e. the voxel count.
        '''
        return self._index

    @index.setter
    def index(self, index):
        # Count the number of voxels
        self._index = np.array(index, dtype=np.int64)
        self._size = len(index)

    @property
    def depositions_sum(self):
        '''
        Total amount of charge/energy deposited. This attribute has no setter,
        as it can only be set by providing a set of depositions.
        '''
        return float(self._depositions_sum)

    @property
    def depositions(self):
        '''
        Particle depositions getter/setter. The setter also sets
        the particle depositions sum.
        '''
        return self._depositions

    @depositions.setter
    def depositions(self, depositions):
        # Sum all the depositions
        self._depositions = depositions
        self._depositions_sum = np.sum(depositions)

    @property
    def pid_scores(self):
        '''
        Particle ID scores getter/setter. The setter converts the
        scores to an particle ID prediction through argmax.
        '''
        return self._pid_scores

    @pid_scores.setter
    def pid_scores(self, pid_scores):
        self._pid_scores = pid_scores
        # If no PID scores are providen, the PID is unknown
        if pid_scores[0] < 0.:
            self._pid = -1
        else:
        # Store the PID scores
            self._pid = int(np.argmax(pid_scores))
        
    @property
    def pid(self):
        return int(self._pid)
    
    @pid.setter
    def pid(self, value):
        assert value in PID_LABELS
        self._pid = value
    
    @property
    def primary_scores(self):
        '''
        Primary ID scores getter/setter. The setter converts the
        scores to a primary prediction through argmax.
        '''
        return self._primary_scores

    @primary_scores.setter
    def primary_scores(self, primary_scores):
        # If no primary scores are given, the primary status is unknown
        if primary_scores[0] < 0.:
            self._primary_scores = primary_scores
            self._is_primary = False
        
        # Store the PID scores and give a best guess
        self._primary_scores = primary_scores
        self._is_primary = bool(np.argmax(primary_scores))
        
    def convert_to_cm(self, meta):
        
        assert self._units == 'px'
        self.points = pixel_to_cm(self.points, meta)
        self.start_point = pixel_to_cm(self.start_point, meta)
        self.end_point = pixel_to_cm(self.end_point, meta)

        self._units = 'cm'
        
    @property
    def units(self):
        return self._units<|MERGE_RESOLUTION|>--- conflicted
+++ resolved
@@ -60,11 +60,7 @@
     energy_sum : float, default -1
         Energy reconstructed from the particle deposition sum
     csda_kinetic_energy : float, default -1
-<<<<<<< HEAD
         Kinetic energy reconstructed from the particle range
-=======
-        Momentum reconstructed from the particle range
->>>>>>> f1cabb71
     momentum_mcs : float, default -1
         Momentum reconstructed using the MCS method
     match : List[int]
@@ -83,8 +79,8 @@
                  depositions: np.ndarray = np.empty(0, dtype=np.float32), 
                  pid_scores: np.ndarray = -np.ones(len(PID_LABELS), dtype=np.float32),
                  primary_scores: np.ndarray = -np.ones(2, dtype=np.float32),
-                 start_point: np.ndarray = -np.ones(3, dtype=np.float32),
-                 end_point: np.ndarray = -np.ones(3, dtype=np.float32),
+                 start_point: np.ndarray = np.full(3, float('-inf')),
+                 end_point: np.ndarray = np.full(3, float('-inf')), 
                  start_dir: np.ndarray = -np.ones(3, dtype=np.float32),
                  end_dir: np.ndarray = -np.ones(3, dtype=np.float32),
                  length: float = -1.,
